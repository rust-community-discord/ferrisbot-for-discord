[package]
name = "ferrisbot-for-discord"
version = "0.1.0"
authors = [
    "kangalioo",
    "technetos <mrgould93@gmail.com>",
    "Ivan Dardi <ivanbdardi@gmail.com>",
]
edition = "2021"
license = "MIT"

# See more keys and their definitions at https://doc.rust-lang.org/cargo/reference/manifest.html

[dependencies]
shuttle-runtime = "0.51.0"
shuttle-serenity = "0.51.0"
shuttle-shared-db = { version = "0.51.0", features = ["postgres", "sqlx"] }
poise = "0.6"
anyhow = "1.0"
tokio = "1.28"
tracing = "0.1.37"
serde = { version = "1.0", features = ["derive"] }
serde_json = "1.0"
sqlx = { version = "0.8.3", features = [
    "runtime-tokio-native-tls",
    "postgres",
    "macros",
] }
reqwest = { version = "0.11", default-features = false, features = [
    "json",
    "rustls-tls",
] }
image = { version = "0.24", default-features = false, features = [
    "png",
] } # get a better computer meme rendering
imageproc = { version = "0.23", default-features = false } # get a better computer meme rendering
rusttype = { version = "0.9", default-features = false } # interact with imageproc
rand = "0.8.5"
syn = { version = "2.0.68", features = ["full"] }
itertools = "0.12.0"
<<<<<<< HEAD
futures = "0.3.31"
=======
proc-macro2 = { version = "1.0.93", features = ["span-locations"] }
>>>>>>> 36a0d3eb
<|MERGE_RESOLUTION|>--- conflicted
+++ resolved
@@ -38,8 +38,5 @@
 rand = "0.8.5"
 syn = { version = "2.0.68", features = ["full"] }
 itertools = "0.12.0"
-<<<<<<< HEAD
 futures = "0.3.31"
-=======
-proc-macro2 = { version = "1.0.93", features = ["span-locations"] }
->>>>>>> 36a0d3eb
+proc-macro2 = { version = "1.0.93", features = ["span-locations"] }